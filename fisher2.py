import numpy as np
import matplotlib.pyplot as plt
import yaml
from scipy.linalg import ishermitian
from mwa_qa import read_metafits
from numba import jit, prange
import sys
import os
import time
import datetime

def get_config(filename):
    with open(filename) as f:
        temp = yaml.safe_load(f)

        if ("ra" in temp.keys()):
            ra = temp["ra"]
        else:
            sys.exit("Please include ra in config file")

        if ("dec" in temp.keys()):
            dec = temp["dec"]
        else:
            sys.exit("Please include dec in config file")

        if ("T_sys" in temp.keys()):
            T_sys = float(temp["T_sys"])
        else:
            sys.exit("Please include T_sys in config file")

        if ("lambda" in temp.keys()):
            lamb = temp["lambda"]
        else:
            sys.exit("Please include lambda in config file")

        if ("D" in temp.keys()):
            D = temp["D"]
        else:
            sys.exit("Please include D in config file")

        if ("srclist" in temp.keys()):
            srclist = temp["srclist"]
        else:
            sys.exit("Please include srclist in config file")

        if ("metafits" in temp.keys()):
            metafits = temp["metafits"]
        else:
            sys.exit("Please include metafits in config file")

    return ra, dec, T_sys, lamb, D, srclist, metafits


def print_with_time(string):
    time_str = datetime.datetime.now().strftime("%Y-%m-%d %H:%M:%S")
    print(f'[{time_str}] ' + string)


def get_obs_vec(directory):
    """
        Get list of observation ids
        Input:
            - directory, string of path to directory containing metafits files
        Output:
            - order, ordered list of observation ids
    """
    order = list()
    for file in os.listdir(directory):
        if os.path.isfile(directory + file) and file.endswith(".metafits"):
            obsid = file.split('.')[0]
            order.append(obsid)

    order = sorted(order)

    return order

def get_source_list(filename, ra_ph, dec_ph, cut_off, lamb, D):
    """
        Returns a list of sources from a sky model

        Input:
            - filename, filename of yaml sky model file
            - ra_ph, ra of phase centre
            - dec_ph, dec of phase centre
            - lamb, wavelength
            - D, distance between antenna
        Output:
            - source_list, number of rows is number of sources
                           column 0 are l coords
                           column 1 are m coords
                           column 2 are source brightness
    """

    deg_to_rad = np.pi/180.0
    fov = lamb/D
    with open(srclist_dir) as f:
        temp = yaml.safe_load(f)

        num_sources = 0
        for key in temp:
            num_sources += len(temp[key])

        # store l, m, intensity values in this array
        # source_list = np.zeros((num_sources, 3))
        source_list = list()

        # continue_from = 0
        for key in temp:
            num_sources_in_key = len(temp[key])
            for i in range(0, num_sources_in_key):
                data = temp[key][i]
                ra = data['ra']
                dec = data['dec']

                dra = ra - ra_ph
                drec = dec - dec_ph

                # Check if sources sit within FOV
                if ( np.sqrt((dra * deg_to_rad)**2 + (drec * deg_to_rad)**2) > fov/2 ): continue

                # Convert ra dec in deg to l, m direction cosines
                l = np.cos(dec) * np.sin(ra)
                m = np.sin(ra) * np.cos(dec_ph) - np.cos(dec) * \
                    np.sin(dec_ph) * np.cos(dra)

                if ('power_law' in data['flux_type']):
                    source_intensity = data['flux_type']['power_law']['fd']['i']

                if ('curved_power_law' in data['flux_type']):
                    source_intensity = data['flux_type']['curved_power_law']['fd']['i']

                if (source_intensity < cut_off): continue

                temp_array = [ra, dec, source_intensity]
                source_list.append(temp_array)

    return np.array(source_list)


# @jit(nopython=True, cache=True, parallel=True)
@jit(nopython=True, cache=True)
def fim_loop(source_list, baseline_lengths, num_ant, sigma):
    """
        Function for executing the loop required to calculate the FIM
        separate from the wrapper to allow Numba to work

        Input:
            - source_list, 2D matrix of sources storing [l, m, intensity]
            - baseline_lengths, 2D matrix containing lengths between antenna
              i and j in both x and y coords [i, j, 0 or 1]
            - num_ant, number of antennas
        Output:
            - fim_cos, fisher information matrix
    """

    fim = np.zeros((num_ant, num_ant), dtype=np.complex64)

    num_sources = len(source_list)
    # for k in range(0, num_sources):
    #     for l in prange(k + 1, num_sources):
    #         fim_cos[:, :] += 2 * source_list[k, 2] * source_list[l, 2] * (1 + np.cos(2 * np.pi * (baseline_lengths[:, :, 0] * (
    #             source_list[k, 0] - source_list[l, 0]) + baseline_lengths[:, :, 1] * (source_list[k, 1] - source_list[l, 1]))))

    baseline_lengths = baseline_lengths / 2.0
    for a in range(0, num_ant):
        for b in range(a, num_ant):
            for i in range(0, num_sources):
                for j in range(0, num_sources):
                    fim[a, b] += source_list[i, 2] * source_list[j, 2] * np.exp(-2 * np.pi * 1j *
                                                                               (baseline_lengths[a, b, 0] * (source_list[i, 0] - source_list[j, 0]) +
                                                                                baseline_lengths[a, b, 1] * (source_list[i, 1] - source_list[j, 1])))

                    if ( a == b ):
                        fim[a, b] += 127 * (source_list[i, 2] * source_list[j, 2]) + (4 * source_list[i, 2] * source_list[j, 2])

    for a in range(0, num_ant):
        for b in range(a, num_ant):
            fim[b, a] = np.conjugate(fim[a, b])

    # for i in range(0, num_sources):
    #     for j in range(0, num_sources):
    #         fim[:, :] += source_list[i, 2] * source_list[j, 2] * np.exp(-2 * np.pi * 1j *
    #                                                                    (baseline_lengths[:, :, 0] * (source_list[i, 0] - source_list[j, 0]) +
    #                                                                     baseline_lengths[:, :, 1] * (source_list[i, 1] - source_list[j, 1])))


    fim = 2.0/sigma**2 * fim

    return fim

def calculate_fim(source_list, metafits_dir, sigma):
    """
        Input:
            - source_list, contains l, m and intensity values of sources
            - metafits_dir, string to directory containing <obsid>.metafits files
    """

    obsids = get_obs_vec(metafits_dir)

    for obs in obsids[0:1]:
        temp = read_metafits.Metafits(metafits_dir + str(obs) + '.metafits')

        # Calculate distances between each antenna
        baseline_lengths = np.zeros((temp.Nants, temp.Nants, 2))
        for i in range(0, temp.Nants):
            i_x, i_y, _ = temp.antenna_position_for(i)
            for j in range(0, temp.Nants):
                j_x, j_y, _ = temp.antenna_position_for(j)
                baseline_lengths[i, j, 0] = i_x - j_x
                baseline_lengths[i, j, 1] = i_y - j_y

        t1 = time.time()
        fim_cos = fim_loop(source_list, baseline_lengths, temp.Nants, sigma)
        t2 = time.time()

        time_str = datetime.datetime.now().strftime("%Y-%m-%d %H:%M:%S")
        print_with_time(f'CALCULATING TOOK: {t2 - t1}s')
        print_with_time(f'IS THE FIM HERMITIAN?:  {ishermitian(fim_cos)}')

        with open(f'matrix_complex_cos_{obs}.txt', 'w') as testfile:
            for row in fim_cos:
                testfile.write(' '.join([str(a) for a in row]) + '\n')

        with open(f'matrix_abs_cos_{obs}.txt', 'w') as testfile:
            for row in fim_cos:
                testfile.write(' '.join([str(abs(a)) for a in row]) + '\n')

        # Calculate the CRB, which is the inverse of the FIM
        crb = np.sqrt(np.linalg.inv(fim_cos))

        with open(f'crb_abs_{obs}.txt', 'w') as testfile:
            for row in crb:
                testfile.write(' '.join([str(abs(a)) for a in row]) + '\n')

        with open(f'crb_complex_{obs}.txt', 'w') as testfile:
            for row in crb:
                testfile.write(' '.join([str(a) for a in row]) + '\n')


        plt.matshow(abs(fim_cos))
        plt.colorbar()
        plt.title(obs + " FIM")
        plt.savefig("fim_cos.pdf", bbox_inches = "tight")
        plt.clf()
        
        plt.matshow(abs(crb))
        plt.colorbar()
        plt.title(obs + " CRB")
        plt.savefig("crb.pdf", bbox_inches = "tight")
        plt.clf()


# https://slideplayer.com/slide/15019308/
def get_rms(T_sys):
    k = 1
    A_eff = 1
    N = 128
    bandwidth = 10e3
    t = 120

    # return (2 * k * T_sys) / (A_eff * np.sqrt(N * (N - 1) * bandwidth * t))
    # For now calucate the approximate ideal radiometer equation
    return T_sys / np.sqrt(bandwidth * t)

if __name__ == '__main__':

    if (len(sys.argv) < 2):
        sys.exit("Please provide name of the config yaml file")

    config = sys.argv[1]
    ra_ph, dec_ph, sys, lamb, D, srclist_dir, metafits_dir = get_config(config)
    print_with_time(f'INPUT SETTINGS: ra={ra_ph} dec={dec_ph} T_sys={sys} lambda={lamb} D={D}')

<<<<<<< HEAD
    # srclist_dir = '/scratch/mwaeor/ejong/srclist/srclist_pumav3_EoR0LoBES_EoR1pietro_CenA-GP_2023-11-07.yaml'
    srclist_dir = 'test.yaml'
    metafits_dir = '/scratch/mwaeor/ejong/SKAEOR15_145_data/rerun_1/solutions/'
=======
    sigma = get_rms(sys)
    print_with_time(f'CALCULATED NOISE: {sys}')
>>>>>>> bd69665e

    # Get observations
    get_obs_vec(metafits_dir)

    # Get source list
    print_with_time(f'READING IN SOURCE LIST FROM: {srclist_dir}')
    t1 = time.time()
    source_list = get_source_list(srclist_dir, ra_ph, dec_ph, sigma, 2, 4.4)
    t2 = time.time()

    print_with_time(f'READING IN TOOK: {t2 - t1}s')
    print_with_time(f'NUMBER OF SOURCES: {len(source_list)}')
    print_with_time(f'TOP 10 SOURCES IN LIST ORDERED BY BRIGHTNESS')
    sorted_source_list = source_list[source_list[:, 2].argsort()]
    print(sorted_source_list[-10:])


    # Calculate FIM
    print_with_time(f'CALCULATING THE FIM')
    calculate_fim(source_list, metafits_dir, sigma)<|MERGE_RESOLUTION|>--- conflicted
+++ resolved
@@ -271,14 +271,8 @@
     ra_ph, dec_ph, sys, lamb, D, srclist_dir, metafits_dir = get_config(config)
     print_with_time(f'INPUT SETTINGS: ra={ra_ph} dec={dec_ph} T_sys={sys} lambda={lamb} D={D}')
 
-<<<<<<< HEAD
-    # srclist_dir = '/scratch/mwaeor/ejong/srclist/srclist_pumav3_EoR0LoBES_EoR1pietro_CenA-GP_2023-11-07.yaml'
-    srclist_dir = 'test.yaml'
-    metafits_dir = '/scratch/mwaeor/ejong/SKAEOR15_145_data/rerun_1/solutions/'
-=======
     sigma = get_rms(sys)
     print_with_time(f'CALCULATED NOISE: {sys}')
->>>>>>> bd69665e
 
     # Get observations
     get_obs_vec(metafits_dir)
